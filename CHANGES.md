--- conflicted
+++ resolved
@@ -1,20 +1,13 @@
 # Changes
 
-<<<<<<< HEAD
 ## 2017/08/28
 
 * Added compatibility with OCaml 4.05.0.
 
 ## 2017/07/25
 
-* Updated the `Makefile` to allow building on architectures where `ocamlopt`
-  is missing. (Thanks to Ralf Treinen.)
-=======
-## 2017/07/25
-
 * Updated `src/Makefile` to allow compilation on systems where `ocamlopt` is
   missing. (Suggested by Ralf Treinen.)
->>>>>>> 359d8039
 
 ## 2017/04/20
 
